# -*- coding: utf-8 -*-
import copy
import pathlib

import eko
import eko.basis_rotation as br
import numpy as np
import pineappl
import rich
import rich.box
import rich.panel
import yaml

from . import check, comparator


def write_operator_card_from_file(pineappl_path, default_card_path, card_path):
    """Generate operator card for a grid.

    Parameters
    ----------
    pineappl_path : str or os.PathLike
        path to grid to evolve
    default_card : str or os.PathLike
        base operator card
    card_path : str or os.PathLike
        target path

    Returns
    -------
    x_grid : np.ndarray
        written x grid
    q2_grid : np.ndarray
        written Q2 grid
    """
    # raise in python rather then rust
    if not pathlib.Path(pineappl_path).exists():
        raise FileNotFoundError(pineappl_path)
    pineappl_grid = pineappl.grid.Grid.read(pineappl_path)
    with open(default_card_path, "r", encoding="UTF-8") as f:
        default_card = yaml.safe_load(f)
    return write_operator_card(pineappl_grid, default_card, card_path)


def write_operator_card(pineappl_grid, default_card, card_path):
    """Generate operator card for this grid.

    Parameters
    ----------
    pineappl_grid : pineappl.grid.Grid
        grid to evolve
    default_card : dict
        base operator card
    card_path : str or os.PathLike
        target path

    Returns
    -------
    x_grid : np.ndarray
        written x grid
    q2_grid : np.ndarray
        written Q2 grid
    """
    operators_card = copy.deepcopy(default_card)
    x_grid, _pids, q2_grid = pineappl_grid.axes()
    operators_card["targetgrid"] = x_grid.tolist()
    operators_card["Q2grid"] = q2_grid.tolist()
    with open(card_path, "w", encoding="UTF-8") as f:
        yaml.safe_dump(operators_card, f)
    return x_grid, q2_grid


def evolve_grid(
<<<<<<< HEAD
    pineappl_path, eko_path, fktable_path, max_as, max_al, assumptions='Nf6Ind', comparison_pdf=None
=======
    pineappl_path,
    eko_path,
    fktable_path,
    max_as,
    max_al,
    assumptions,
    comparison_pdf=None,
>>>>>>> 81d514d2
):
    """
    Convolute grid with EKO from file paths.

    Parameters
    ----------
        pineappl_path : str
            unconvoluted grid
        eko_path : str
            evolution operator
        fktable_path : str
            target path for convoluted grid
        max_as : int
            maximum power of strong coupling
        max_al : int
            maximum power of electro-weak coupling
        comparison_pdf : None or str
            if given, a comparison table (with / without evolution) will be printed
    """
    rich.print(
        rich.panel.Panel.fit("Computing ...", style="magenta", box=rich.box.SQUARE),
        f"   {pineappl_path}\n",
        f"+ {eko_path}\n",
        f"= {fktable_path}",
    )
    # load
    pineappl_grid = pineappl.grid.Grid.read(str(pineappl_path))
    operators = eko.output.Output.load_tar(eko_path)
    check.check_grid_and_eko_compatible(pineappl_grid, operators)
    # rotate to evolution (if doable and necessary)
    if np.allclose(operators["inputpids"], br.flavor_basis_pids):
        operators.to_evol()
    elif not np.allclose(operators["inputpids"], br.evol_basis_pids):
        raise ValueError("The EKO is neither in flavor nor in evolution basis.")
    # do it
    order_mask = pineappl.grid.Order.create_mask(pineappl_grid.orders(), max_as, max_al)
    fktable = pineappl_grid.convolute_eko(operators, "evol", order_mask=order_mask)
    fktable.optimize(assumptions)
    # compare before after
    comparison = None
    if comparison_pdf is not None:
        comparison = comparator.compare(
            pineappl_grid, fktable, max_as, max_al, comparison_pdf
        )
        fktable.set_key_value("results_fk", comparison.to_string())
        fktable.set_key_value("results_fk_pdfset", comparison_pdf)
    # write
    fktable.write_lz4(str(fktable_path))
    return pineappl_grid, fktable, comparison<|MERGE_RESOLUTION|>--- conflicted
+++ resolved
@@ -71,17 +71,13 @@
 
 
 def evolve_grid(
-<<<<<<< HEAD
-    pineappl_path, eko_path, fktable_path, max_as, max_al, assumptions='Nf6Ind', comparison_pdf=None
-=======
     pineappl_path,
     eko_path,
     fktable_path,
     max_as,
     max_al,
-    assumptions,
+    assumptions='Nf6Ind',
     comparison_pdf=None,
->>>>>>> 81d514d2
 ):
     """
     Convolute grid with EKO from file paths.
