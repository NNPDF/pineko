"""Tools related to evolution/eko."""

import copy
import json
import logging
import os
import pathlib
from importlib import metadata
from typing import Optional, Union

import eko
import numpy as np
import pineappl
import rich
import rich.box
import rich.panel
import yaml
from eko import basis_rotation
from eko.interpolation import XGrid
from eko.io import manipulate
from eko.io.types import ScaleVariationsMethod
from eko.matchings import Atlas, nf_default
from eko.quantities import heavy_quarks

from . import check, comparator, version

logger = logging.getLogger(__name__)


def sv_scheme(tcard):
    """Infere the factorization scale_variation scheme to be used from the theory card.

    Parameters
    ----------
    tcard : dict
        theory card

    """
    modsv_list = {a.value for a in ScaleVariationsMethod}
    xif = tcard["XIF"]
    modsv = tcard["ModSV"]
    if np.isclose(xif, 1.0):
        if modsv in modsv_list:
            raise ValueError("ModSv is not None but xif is 1.0")
        return None
    # scheme C case
    if modsv not in modsv_list:
        return None
    return modsv


def get_convolution_suffix(convolution: pineappl.convolutions.Conv) -> str:
    """Get the correct suffix for a given convolution.

    Accounts for all possible combinations of (PDF, FF)⊗(Unpolarized, Polarized).
    If the convolution is PDF⊗Unpolarized (which is the default in NNPDF), then
    the suffix is an empty string (for legacy purposes).

    Parameters
    ----------
    convolution: pineappl.convolutions.Conv
        a PineAPPL object containing the information on the convolution

    Returns
    -------
    suffix: str
        string containing the correct suffix
    """
    suffix = ""
    if convolution.convolution_types.polarized:
        suffix += "_polarized"
    if convolution.convolution_types.time_like:
        suffix += "_time_like"
    return suffix


def write_operator_card_from_file(
    pineappl_path: os.PathLike,
    default_card_path: os.PathLike,
    card_path: os.PathLike,
    tcard: dict,
):
    """Generate operator card for a grid.

    Parameters
    ----------
    pineappl_path : str or os.PathLike
        path to grid to evolve
    default_card : str or os.PathLike
        base operator card
    card_path : str or os.PathLike
        target path
    tcard: dict
        theory card for the run

    Returns
    -------
    x_grid : np.ndarray
        written x grid
    q2_grid : np.ndarray
        written Q2 grid

    """
    # raise in python rather then rust
    if not pathlib.Path(pineappl_path).exists():
        raise FileNotFoundError(pineappl_path)
    pineappl_grid = pineappl.grid.Grid.read(pineappl_path)
    pineappl_grid.optimize()
    default_card = yaml.safe_load(
        pathlib.Path(default_card_path).read_text(encoding="utf-8")
    )

    return write_operator_card(pineappl_grid, default_card, card_path, tcard)


def dump_card(
    card_path: Union[str, os.PathLike],
    operators_card: dict,
    convolution: pineappl.convolutions.Conv,
) -> None:
    """Set polarization and dump operator cards.

    Parameters
    ----------
    card_path : str or os.PathLike
        target path
    operators_card : dict
        operators card to dump
    convolution : pineappl.convolutions.Conv
        the type of convolution
    """
    op_to_dump = copy.deepcopy(operators_card)
    op_to_dump["configs"]["polarized"] = convolution.convolution_types.polarized
    op_to_dump["configs"]["time_like"] = convolution.convolution_types.time_like

    suffix = get_convolution_suffix(convolution)
    card_path = card_path.parent / f"{card_path.stem}{suffix}.yaml"
    with open(card_path, "w", encoding="UTF-8") as f:
        yaml.safe_dump(op_to_dump, f)
        pineko_version = metadata.version("pineko")
        f.write(f"# {pineko_version=}")

    if card_path.exists():
        rich.print(
            f"[green]Success:[/] Wrote card with {len(operators_card['mugrid'])} Q2 points to {card_path}"
        )


def write_operator_card(
    pineappl_grid: pineappl.grid.Grid,
    default_card: dict,
    card_path: Union[str, os.PathLike],
    tcard: dict,
):
    """Generate operator card for this grid.

    Parameters
    ----------
    pineappl_grid : pineappl.grid.Grid
        grid to evolve
    default_card : dict
        base operator card
    card_path : str or os.PathLike
        target path
    tcard: dict
        theory card for the run, since some information in EKO is now required
        in operator card, but before was in the theory card

    Returns
    -------
    x_grid : np.ndarray
        written x grid
    q2_grid : np.ndarray
        written Q2 grid

    """
    # Add a +1 to the orders for the difference in convention between nnpdf and pineappl
    # NB: This would not happen for nFONLL
    is_fns = int(check.is_fonll_mixed(tcard["FNS"], pineappl_grid.convolutions))
    max_as = 1 + tcard["PTO"] + is_fns
    max_al = 1 + tcard["QED"]
    # ... in order to create a mask ...
    order_mask = pineappl.boc.Order.create_mask(
        pineappl_grid.orders(), max_as, max_al, True
    )
    # ... to get the x and muF grids for the eko
    evol_info = pineappl_grid.evolve_info(order_mask)
    muf2_grid = evol_info.fac1
    operators_card = copy.deepcopy(default_card)
    sv_method = sv_scheme(tcard)
    xif = 1.0 if sv_method is not None else tcard["XIF"]
    # update scale variation method
    operators_card["configs"]["scvar_method"] = sv_method

    operators_card["init"] = (tcard["Q0"], tcard["nf0"])
    if default_card.get("init") is not None and default_card["init"] != [
        tcard["Q0"],
        tcard["nf0"],
    ]:
        raise ValueError("Template declares a value of Q0, nf0 different from theory")

    q2_grid = (xif * xif * muf2_grid).tolist()
    masses = np.array([tcard["mc"], tcard["mb"], tcard["mt"]]) ** 2
    thresholds_ratios = np.array([tcard["kcThr"], tcard["kbThr"], tcard["ktThr"]]) ** 2
    for q in range(tcard["MaxNfPdf"] + 1, 6 + 1):
        thresholds_ratios[q - 4] = np.inf
    atlas = Atlas(
        matching_scales=heavy_quarks.MatchingScales(masses * thresholds_ratios),
        origin=(tcard["Q0"] ** 2, tcard["nf0"]),
    )
    # If we are producing nFONLL FKs we need to look to NfFF...
    if check.is_num_fonll(tcard["FNS"]):
        nf = tcard["NfFF"]
        operators_card["mugrid"] = [(float(np.sqrt(q2)), int(nf)) for q2 in q2_grid]
    else:
        operators_card["mugrid"] = [
            (float(np.sqrt(q2)), nf_default(q2, atlas)) for q2 in q2_grid
        ]
    if "integrability_version" in pineappl_grid.metadata:
        x_grid = evol_info.x1
        x_grid = np.append(x_grid, 1.0)
        operators_card["configs"]["interpolation_polynomial_degree"] = 1
        operators_card["xgrid"] = x_grid.tolist()

    # Add the version of eko and pineko to the operator card
    # using importlib.metadata.version to get the correct tag in editable mode
    operators_card["eko_version"] = metadata.version("eko")

    # Choose the evolution method according to the theory if the key is included
    if "ModEv" in tcard:
        opconf = operators_card["configs"]
        if tcard["ModEv"] == "TRN":
            opconf["evolution_method"] = "truncated"
            opconf["ev_op_iterations"] = 1
        elif tcard["ModEv"] == "EXA":
            opconf["evolution_method"] = "iterate-exact"
            if "IterEv" in tcard:
                opconf["ev_op_iterations"] = tcard["IterEv"]
            elif "ev_op_iterations" not in default_card["configs"]:
                raise ValueError(
                    "EXA used but IterEv not found in the theory card and not ev_op_iterations set in the template"
                )

        # If the evolution method is defined in the template and it is different, fail
        template_method = default_card["configs"].get("evolution_method")
        if (
            template_method is not None
            and template_method != opconf["evolution_method"]
        ):
            raise ValueError(
                f"The template and the theory have different evolution method ({template_method} vs {opconf['key']})"
            )

        # If the change is on the number of iterations, take the template value but warn the user
        template_iter = default_card["configs"].get("ev_op_iterations")
        if template_iter is not None and template_method != opconf["ev_op_iterations"]:
            opconf["ev_op_iterations"] = template_iter
            logger.warning(
                f"The number of iteration in the theory and template is different, using template value ({template_iter})"
            )

    # Some safety checks
    if (
        operators_card["configs"]["evolution_method"] == "truncated"
        and operators_card["configs"]["ev_op_iterations"] > 1
    ):
        logger.warning(
            "Warning! You are setting evolution_method=truncated with ev_op_iterations>1,"
            "are you sure that's what you want?"
        )

    # Get the types of convolutions required for this Grid
    convolutions = pineappl_grid.convolutions

    for conv in convolutions:
        dump_card(card_path, operators_card, conv)

    return operators_card["xgrid"], q2_grid


def evolve_grid(
    grid: pineappl.grid.Grid,
    operators: list,
    fktable_path: str,
    max_as: int,
    max_al: int,
    xir: float,
    xif: float,
    xia: float,
    assumptions="Nf6Ind",
    comparison_pdfs: Optional[list[str]] = None,
    meta_data=None,
    min_as=None,
):
    """Convolute grid with EKO from file paths.

    Parameters
    ----------
    grid : pineappl.grid.Grid
        unconvolved grid
    operators : list(eko.EKO)
        list of evolution operators
    fktable_path : str
        target path for convolved grid
    max_as : int
        maximum power of strong coupling
    max_al : int
        maximum power of electro-weak coupling
    xir : float
        renormalization scale variation
    xif : float
        factorization scale variation
    xia : float
        fragmentation scale variation
    assumptions : str
        assumptions on the flavor dimension
    comparison_pdfs : list(str) or None
        if given, a comparison table (with / without evolution) will be printed
    meta_data : None or dict
        if given, additional meta data written to the FK table
    min_as: None or int
        minimum power of strong coupling
    """
    order_mask = pineappl.boc.Order.create_mask(grid.orders(), max_as, max_al, True)
    if min_as is not None and min_as > 1:
        # If using min_as, we want to ignore only orders below that (e.g., if min_as=2
        # and max_as=3, we want NNLO and NLO)
        ignore_orders = pineappl.boc.Order.create_mask(
            grid.orders(), min_as - 1, max_al, True
        )
        order_mask ^= ignore_orders

    evol_info = grid.evolve_info(order_mask)
    x_grid = evol_info.x1
    if "integrability_version" in grid.key_values():
        x_grid = np.append(x_grid, 1.0)

    mur2_grid = evol_info.ren1
<<<<<<< HEAD
    xif = 1.0 if operators1.operator_card.configs.scvar_method is not None else xif
    tcard = operators1.theory_card
    opcard = operators1.operator_card
=======
    # TODO: Find a better way to do this
    xif = 1.0 if operators[0].operator_card.configs.scvar_method is not None else xif
    tcard = operators[0].theory_card
    opcard = operators[0].operator_card
    # rotate the targetgrid
    if "integrability_version" in grid.metadata:
        x_grid = np.append(x_grid, 1.0)

    def xgrid_reshape(full_operator):
        """Reinterpolate operators on output and/or input grids."""
        eko.io.manipulate.xgrid_reshape(
            full_operator, targetgrid=eko.interpolation.XGrid(x_grid)
        )
        check.check_grid_and_eko_compatible(grid, full_operator, xif, max_as, max_al)
        # rotate to evolution (if doable and necessary)
        if np.allclose(full_operator.bases.inputpids, basis_rotation.flavor_basis_pids):
            eko.io.manipulate.to_evol(full_operator)
        # Here we are checking if the EKO contains the rotation matrix (flavor to evol)
        elif not np.allclose(
            full_operator.bases.inputpids, basis_rotation.rotate_flavor_to_evolution
        ):
            raise ValueError("The EKO is neither in flavor nor in evolution basis.")

    for operator in operators:
        xgrid_reshape(operator)
>>>>>>> f4097f29

    # PineAPPL wants alpha_s = 4*pi*a_s
    # remember that we already accounted for xif in the opcard generation
    evmod = eko.couplings.couplings_mod_ev(opcard.configs.evolution_method)
    # Couplings ask for the square of the masses
    thresholds_ratios = np.power(tcard.heavy.matching_ratios, 2.0)
    sc = eko.couplings.Couplings(
        tcard.couplings,
        tcard.order,
        evmod,
        masses=[(x.value) ** 2 for x in tcard.heavy.masses],
        hqm_scheme=tcard.heavy.masses_scheme,
        thresholds_ratios=thresholds_ratios.tolist(),
    )
    # To compute the alphas values we are first reverting the factorization scale shift
    # and then obtaining the renormalization scale using xir.
    ren_grid2 = xir * xir * mur2_grid
    nfgrid = [x[1] for x in operators1.operator_card.mugrid]
    alphas_values = [
        4.0 * np.pi * sc.a_s(mur2, nf_to=nf) for mur2, nf in zip(ren_grid2, nfgrid)
    ]

    def prepare(operator, convolution_types):
        """Match the raw operator with its relevant metadata."""
        # TODO: This is the most important part to check. In any case, this would better
        # be a generator even if it doesn't provide improvements
        sub_slices = []
        for (q2, _), op in operator.items():
<<<<<<< HEAD
            # reshape the x-grid output
            op = manipulate.xgrid_reshape(
                op,
                operator.xgrid,
                opcard.configs.interpolation_polynomial_degree,
                targetgrid=XGrid(x_grid),
            )
            # rotate the input to evolution basis
            op = manipulate.to_evol(op, source=True)
            check.check_grid_and_eko_compatible(grid, x_grid, q2, xif, max_as, max_al)
            info = PyOperatorSliceInfo(
                fac0=operator.mu20,
                x0=operator.xgrid.tolist(),
                pids0=basis_rotation.evol_basis_pids,
                fac1=q2,
                x1=x_grid.tolist(),
                pids1=basis_rotation.flavor_basis_pids,
                pid_basis=PyPidBasis.Evol,
=======
            info = pineappl.evolution.OperatorSliceInfo(
                fac0=operator.mu20,
                fac1=q2,
                x0=operator.bases.inputgrid.raw,
                x1=operator.bases.targetgrid.raw,
                pids0=basis_rotation.evol_basis_pids,
                pids1=operator.bases.targetpids,
                pid_basis=pineappl.pids.PidBasis.Evol,
                convolution_types=convolution_types,
>>>>>>> f4097f29
            )
            yield (info, op.operator)

    # TODO: Check compatibility between EKOs and CONVs and recombine similar convolutions
    slices = [
        prepare(o, c.convolution_types) for o, c in zip(operators, grid.convolutions)
    ]

    # Perform the arbitrary many evolutions
    fktable = grid.evolve(
        slices=slices,
        order_mask=order_mask,
        xi=(xir, xif, xia),
        ren1=ren_grid2,
        alphas=alphas_values,
    )

    rich.print(f"Optimizing for {assumptions}")
    fktable.optimize(pineappl.fk_table.FkAssumptions(assumptions))
    fktable.set_metadata("eko_version", operators[0].metadata.version)
    fktable.set_metadata("eko_theory_card", json.dumps(operators[0].theory_card.raw))

    for idx, operator in enumerate(operators):
        suffix = "" if idx == 0 else f"_{idx}"
        fktable.set_metadata(
            f"eko_operator_card{suffix}", json.dumps(operator.operator_card.raw)
        )

    fktable.set_metadata("pineko_version", version.__version__)
    if meta_data is not None:
        for k, v in meta_data.items():
            fktable.set_metadata(k, v)

    # compare before/after
    comparison = None
    if comparison_pdfs is not None:
        scales = (xir, xif, xia)
        comparison = comparator.compare(
            grid, fktable, max_as, max_al, comparison_pdfs, scales
        )
        fktable.set_metadata("results_fk", comparison.to_string())
        for idx, pdf in enumerate(comparison_pdfs):
            fktable.set_metadata(f"results_fk_pdfset{idx}", str(pdf))
    # write
    fktable.write_lz4(str(fktable_path))
    return grid, fktable, comparison<|MERGE_RESOLUTION|>--- conflicted
+++ resolved
@@ -336,37 +336,10 @@
         x_grid = np.append(x_grid, 1.0)
 
     mur2_grid = evol_info.ren1
-<<<<<<< HEAD
-    xif = 1.0 if operators1.operator_card.configs.scvar_method is not None else xif
-    tcard = operators1.theory_card
-    opcard = operators1.operator_card
-=======
     # TODO: Find a better way to do this
     xif = 1.0 if operators[0].operator_card.configs.scvar_method is not None else xif
     tcard = operators[0].theory_card
     opcard = operators[0].operator_card
-    # rotate the targetgrid
-    if "integrability_version" in grid.metadata:
-        x_grid = np.append(x_grid, 1.0)
-
-    def xgrid_reshape(full_operator):
-        """Reinterpolate operators on output and/or input grids."""
-        eko.io.manipulate.xgrid_reshape(
-            full_operator, targetgrid=eko.interpolation.XGrid(x_grid)
-        )
-        check.check_grid_and_eko_compatible(grid, full_operator, xif, max_as, max_al)
-        # rotate to evolution (if doable and necessary)
-        if np.allclose(full_operator.bases.inputpids, basis_rotation.flavor_basis_pids):
-            eko.io.manipulate.to_evol(full_operator)
-        # Here we are checking if the EKO contains the rotation matrix (flavor to evol)
-        elif not np.allclose(
-            full_operator.bases.inputpids, basis_rotation.rotate_flavor_to_evolution
-        ):
-            raise ValueError("The EKO is neither in flavor nor in evolution basis.")
-
-    for operator in operators:
-        xgrid_reshape(operator)
->>>>>>> f4097f29
 
     # PineAPPL wants alpha_s = 4*pi*a_s
     # remember that we already accounted for xif in the opcard generation
@@ -384,7 +357,8 @@
     # To compute the alphas values we are first reverting the factorization scale shift
     # and then obtaining the renormalization scale using xir.
     ren_grid2 = xir * xir * mur2_grid
-    nfgrid = [x[1] for x in operators1.operator_card.mugrid]
+    # TODO: double-check that getting `nf` from the first Operator is always correct
+    nfgrid = [x[1] for x in operators[0].operator_card.mugrid]
     alphas_values = [
         4.0 * np.pi * sc.a_s(mur2, nf_to=nf) for mur2, nf in zip(ren_grid2, nfgrid)
     ]
@@ -393,9 +367,7 @@
         """Match the raw operator with its relevant metadata."""
         # TODO: This is the most important part to check. In any case, this would better
         # be a generator even if it doesn't provide improvements
-        sub_slices = []
         for (q2, _), op in operator.items():
-<<<<<<< HEAD
             # reshape the x-grid output
             op = manipulate.xgrid_reshape(
                 op,
@@ -406,25 +378,15 @@
             # rotate the input to evolution basis
             op = manipulate.to_evol(op, source=True)
             check.check_grid_and_eko_compatible(grid, x_grid, q2, xif, max_as, max_al)
-            info = PyOperatorSliceInfo(
-                fac0=operator.mu20,
-                x0=operator.xgrid.tolist(),
-                pids0=basis_rotation.evol_basis_pids,
-                fac1=q2,
-                x1=x_grid.tolist(),
-                pids1=basis_rotation.flavor_basis_pids,
-                pid_basis=PyPidBasis.Evol,
-=======
             info = pineappl.evolution.OperatorSliceInfo(
                 fac0=operator.mu20,
                 fac1=q2,
-                x0=operator.bases.inputgrid.raw,
-                x1=operator.bases.targetgrid.raw,
+                x0=operator.xgrid.tolist(),
+                x1=x_grid.tolist(),
                 pids0=basis_rotation.evol_basis_pids,
-                pids1=operator.bases.targetpids,
+                pids1=basis_rotation.flavor_basis_pids,
                 pid_basis=pineappl.pids.PidBasis.Evol,
                 convolution_types=convolution_types,
->>>>>>> f4097f29
             )
             yield (info, op.operator)
 
