# -*- coding: utf-8 -*-
"""Tools related to generation of a list of FK tables.

The typical use case of pineko is the generation of a list of FK tables,
all with common theory parameters. The collective list of this FK tables
together with other theory ingredients (such as C-factors) are often
commonly referred to as 'theory'.
"""
import logging
import time

import eko
import numpy as np
<<<<<<< HEAD
import pineappl
=======
>>>>>>> 6b089195
import rich
import yaml
from eko import strong_coupling as sc

from . import check, configs, evolve, parser, theory_card

logger = logging.getLogger(__name__)


class TheoryBuilder:
    """Common builder application to create the ingredients for a theory.

    Parameters
    ----------
    theory_id : int
        theory identifier
    datsets : list(str)
        list of datasets
    silent : bool
        suppress logs
    clear_logs : bool
        erease previos logs (instead of appending)
    overwrite : bool
        allow files to be overwritten instead of skipping
    """

    def __init__(
        self, theory_id, datasets, silent=False, clear_logs=False, overwrite=False
    ):
        self.theory_id = theory_id
        self.datasets = datasets
        self.silent = silent
        self.clear_logs = clear_logs
        self.overwrite = overwrite

    @property
    def operator_cards_path(self):
        """Suffix paths.operator_cards with theory id."""
        return configs.configs["paths"]["operator_cards"] / str(self.theory_id)

    def ekos_path(self, tid=None):
        """Suffix paths.ekos with theory id.

        Parameters
        ----------
        tid : int
            theory id, defaults to my theory id

        Returns
        -------
        pathlib.Path :
            true path
        """
        if tid is None:
            tid = self.theory_id
        return configs.configs["paths"]["ekos"] / str(tid)

    @property
    def fks_path(self):
        """Suffix paths.fktables with theory id."""
        return configs.configs["paths"]["fktables"] / str(self.theory_id)

    def grids_path(self, tid=None):
        """Suffix paths.grids with theory id.

        Parameters
        ----------
        tid : int
            theory id, defaults to my theory id

        Returns
        -------
        pathlib.Path :
            true path
        """
        if tid is None:
            tid = self.theory_id
        return configs.configs["paths"]["grids"] / str(tid)

    def load_grids(self, ds):
        """Load all grids (i.e. process scale) of a dataset.

        Parameters
        ----------
        ds : str
            dataset name

        Returns
        -------
        grids : dict
            mapping basename to path
        """
        paths = configs.configs["paths"]
        _info, grids = parser.get_yaml_information(
            paths["ymldb"] / f"{ds}.yaml", self.grids_path()
        )
        # the list is still nested, so flatten
        grids = [grid for opgrids in grids for grid in opgrids]
        # then turn into a map name -> path
        grids = {grid.stem.rsplit(".", 1)[0]: grid for grid in grids}
        return grids

    def inherit_grid(self, name, grid, other):
        """Inherit a grid to a new theory.

        Parameters
        ----------
        name : str
            grid name, i.e. it's true stem
        grid : pathlib.Path
            path to grid
        other : pathlib.Path
            new folder
        """
        new = other / f"{name}.{parser.EXT}"
        if new.exists():
            if not self.overwrite:
                rich.print(f"Skipping existing grid {new}")
                return
            new.unlink()
        # link
        new.symlink_to(grid)
        if new.exists():
            rich.print(f"[green]Success:[/] Created link at {new}")

    def inherit_grids(self, target_theory_id):
        """Inherit grids to a new theory.

        Parameters
        ----------
        target_theory_id : int
            target theory id
        """
        other = self.grids_path(target_theory_id)
        other.mkdir(exist_ok=True)
        self.iterate(self.inherit_grid, other=other)

    def inherit_eko(self, name, _grid, other):
        """Inherit a EKO to a new theory.

        Parameters
        ----------
        name : str
            grid name, i.e. it's true stem
        grid : pathlib.Path
            path to grid
        other : pathlib.Path
            new folder
        """
        eko_path = self.ekos_path() / f"{name}.tar"
        new = other / f"{name}.tar"
        if new.exists():
            if not self.overwrite:
                rich.print(f"Skipping existing eko {new}")
                return
            new.unlink()
        # link
        new.symlink_to(eko_path)
        if new.exists():
            rich.print(f"[green]Success:[/] Created link at {new}")

    def inherit_ekos(self, target_theory_id):
        """Inherit ekos to a new theory.

        Parameters
        ----------
        target_theory_id : int
            target theory id
        """
        other = self.ekos_path(target_theory_id)
        other.mkdir(exist_ok=True)
        self.iterate(self.inherit_eko, other=other)

    def iterate(self, f, **kwargs):
        """Iterate grids in datasets.

        Additional keyword arguments are simply passed down.

        Parameters
        ----------
        f : callable
            iterated callable recieving name and grid as argument
        """
        for ds in self.datasets:
            rich.print(f"Analyze {ds}")
            grids = self.load_grids(ds)
            for name, grid in grids.items():
                f(name, grid, **kwargs)
            rich.print()

    def opcard(self, name, grid, xif):
        """Write a single operator card.

        Parameters
        ----------
        name : str
            grid name, i.e. it's true stem
        grid : pathlib.Path
            path to grid
        xif : float
            factorization scale
        """
        opcard_path = self.operator_cards_path / f"{name}.yaml"
        if opcard_path.exists():
            if not self.overwrite:
                rich.print(f"Skipping existing operator card {opcard_path}")
                return
        _x_grid, q2_grid = evolve.write_operator_card_from_file(
            grid,
            configs.configs["paths"]["operator_card_template"],
            opcard_path,
            xif,
        )
        if opcard_path.exists():
            rich.print(
                f"[green]Success:[/] Wrote card with {len(q2_grid)} Q2 points to {opcard_path}"
            )

    def opcards(self):
        """Write operator cards."""
        tcard = theory_card.load(self.theory_id)
        self.operator_cards_path.mkdir(exist_ok=True)
        self.iterate(self.opcard, xif=tcard["XIF"])

    def load_operator_card(self, name):
        """Read current operator card.

        Parameters
        ----------
        name : str
            grid name, i.e. it's true stem

        Returns
        -------
        ocard : dict
            operator card
        """
        opcard_path = self.operator_cards_path / f"{name}.yaml"
        with open(opcard_path, encoding="utf-8") as f:
            ocard = yaml.safe_load(f)
        return ocard

    def activate_logging(self, path, filename, activated_loggers=()):
        """Activate the logging facilities.

        Parameters
        ----------
        path : pathlib.Path
            source directory
        filename : str
            log file name
        activated_loggers : list(str)
            list of loggers that get registered
        """
        # nothing to do?
        if self.silent or not path:
            return False
        # evtually remove old stuff?
        log_path = path / filename
        if self.clear_logs:
            log_path.write_text("")
        # register everything
        log_file = logging.FileHandler(log_path)
        log_file.setLevel(logging.INFO)
        log_file.setFormatter(
            logging.Formatter("%(asctime)s %(name)s/%(levelname)s: %(message)s")
        )
        for logger_ in (logger, *[logging.getLogger(n) for n in activated_loggers]):
            logger_.handlers = []
            logger_.addHandler(log_file)
            logger_.setLevel(logging.INFO)
        return True

    def eko(self, name, _grid, tcard):
        """Compute a single eko.

        Parameters
        ----------
        name : str
            grid name, i.e. it's true stem
        grid : pathlib.Path
            path to grid
        tcard : dict
            theory card
        """
        paths = configs.configs["paths"]
        # activate logging
        self.activate_logging(
            paths["logs"]["eko"], f"{self.theory_id}-{name}.log", ("eko",)
        )
        # setup data
        ocard = self.load_operator_card(name)
        eko_filename = self.ekos_path() / f"{name}.tar"
        if eko_filename.exists():
            if not self.overwrite:
                rich.print(f"Skipping existing operator {eko_filename}")
                return
        # do it!
        logger.info("Start computation of %s", name)
        start_time = time.perf_counter()
        ops = eko.run_dglap(theory_card=tcard, operators_card=ocard)
        ops.dump_tar(eko_filename)
        logger.info(
            "Finished computation of %s - took %f s",
            name,
            time.perf_counter() - start_time,
        )
        if eko_filename.exists():
            rich.print(f"[green]Success:[/] Wrote EKO to {eko_filename}")

    def ekos(self):
        """Compute all ekos."""
        tcard = theory_card.load(self.theory_id)
        self.ekos_path().mkdir(exist_ok=True)
        self.iterate(self.eko, tcard=tcard)

    def fk(self, name, grid_path, tcard, pdf):
        """Compute a single FK table.

        Parameters
        ----------
        name : str
            grid name, i.e. it's true stem
        grid_path : pathlib.Path
            path to grid
        tcard : dict
            theory card
        pdf : str
            comparison PDF
        """
        # activate logging
        paths = configs.configs["paths"]
        do_log = self.activate_logging(
            paths["logs"]["fk"], f"{self.theory_id}-{name}-{pdf}.log"
        )
        # setup data
        eko_filename = self.ekos_path() / f"{name}.tar"
        fk_filename = self.fks_path / f"{name}.{parser.EXT}"
        if fk_filename.exists():
            if not self.overwrite:
                rich.print(f"Skipping existing FK Table {fk_filename}")
                return
        max_as = 1 + int(tcard["PTO"])
        # Check if we are computing FONLL-B fktable and eventually change max_as
        pine_grid = pineappl.grid.Grid.read(grid_path)
        if check.is_fonll_b(
            tcard["FNS"],
            pine_grid.lumi(),
        ):
            max_as += 1
        max_al = 0
        # collect alpha_s
        # TODO: move this down to evolve.evolve_grid when output contains cards
        astrong = sc.StrongCoupling.from_dict(tcard)
        # ocard = self.load_operator_card(name)
        # q2_grid = ocard["Q2grid"]
        operators = eko.output.Output.load_tar(eko_filename)
        q2_grid = operators["Q2grid"].keys()
        xir = tcard["XIR"]
        xif = tcard["XIF"]
        # PineAPPL wants alpha_s = 4*pi*a_s
        alphas_values = [
            4.0 * np.pi * astrong.a_s(xir * xir * Q2 / xif / xif) for Q2 in q2_grid
        ]
        # Obtain the assumptions hash
        assumptions = theory_card.construct_assumptions(tcard)
        # do it!
        logger.info("Start computation of %s", name)
        logger.info("max_as=%d, max_al=%d, xir=%f, xif=%f", max_as, max_al, xir, xif)
        start_time = time.perf_counter()
        _grid, _fk, comparison = evolve.evolve_grid(
            grid_path,
            eko_filename,
            fk_filename,
            max_as,
            max_al,
            xir=xir,
            xif=xif,
            alphas_values=alphas_values,
            assumptions=assumptions,
            comparison_pdf=pdf,
        )
        logger.info(
            "Finished computation of %s - took %f s",
            name,
            time.perf_counter() - start_time,
        )
        if do_log and comparison is not None:
            logger.info("Comparison with %s:\n %s", pdf, comparison.to_string())
        if fk_filename.exists():
            rich.print(f"[green]Success:[/] Wrote FK table to {fk_filename}")

    def fks(self, pdf):
        """Compute all FK tables.

        Parameters
        ----------
        pdf : str
            comparison PDF
        """
        tcard = theory_card.load(self.theory_id)
        self.fks_path.mkdir(exist_ok=True)
        self.iterate(self.fk, tcard=tcard, pdf=pdf)<|MERGE_RESOLUTION|>--- conflicted
+++ resolved
@@ -11,10 +11,7 @@
 
 import eko
 import numpy as np
-<<<<<<< HEAD
 import pineappl
-=======
->>>>>>> 6b089195
 import rich
 import yaml
 from eko import strong_coupling as sc
