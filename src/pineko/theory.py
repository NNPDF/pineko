--- conflicted
+++ resolved
@@ -178,7 +178,7 @@
         self.iterate(self.inherit_eko, other=other)
 
     def iterate(self, f, **kwargs):
-        """Iterated grids in datasets.
+        """Iterate grids in datasets.
 
         Additional keyword arguments are simply passed down.
 
@@ -348,7 +348,6 @@
                 return
         max_as = 1 + int(tcard["PTO"])
         max_al = 0
-<<<<<<< HEAD
         # collect alpha_s
         # TODO: move this down to evolve.evolve_grid when output contains cards
         astrong = sc.StrongCoupling.from_dict(tcard)
@@ -362,16 +361,13 @@
         alphas_values = [
             4.0 * np.pi * astrong.a_s(xir * xir * Q2 / xif / xif) for Q2 in q2_grid
         ]
-=======
         # Obtain the assumptions hash
-        assumptions = theory_card.construct_assumption(tcard)
->>>>>>> e12c6482
+        assumptions = theory_card.construct_assumptions(tcard)
         # do it!
         logger.info("Start computation of %s", name)
         logger.info("max_as=%d, max_al=%d, xir=%f, xif=%f", max_as, max_al, xir, xif)
         start_time = time.perf_counter()
         _grid, _fk, comparison = evolve.evolve_grid(
-<<<<<<< HEAD
             grid_path,
             eko_filename,
             fk_filename,
@@ -380,10 +376,8 @@
             xir=xir,
             xif=xif,
             alphas_values=alphas_values,
+            assumptions=assumptions,
             comparison_pdf=pdf,
-=======
-            grid_path, eko_filename, fk_filename, max_as, max_al, pdf, assumptions
->>>>>>> e12c6482
         )
         logger.info(
             "Finished computation of %s - took %f s",
