# -*- coding: utf-8 -*-
"""Tools related to generation of a list of FK tables.

The typical use case of pineko is the generation of a list of FK tables,
all with common theory parameters. The collective list of this FK tables
together with other theory ingredients (such as C-factors) are often
commonly referred to as 'theory'.
"""
import logging
import time

import eko
import eko.compatibility
import numpy as np
import pineappl
import rich
import yaml
from eko import couplings as sc

from . import check, configs, evolve, parser, theory_card

logger = logging.getLogger(__name__)


class TheoryBuilder:
    """Common builder application to create the ingredients for a theory.

    Parameters
    ----------
    theory_id : int
        theory identifier
    datsets : list(str)
        list of datasets
    silent : bool
        suppress logs
    clear_logs : bool
        erease previos logs (instead of appending)
    overwrite : bool
        allow files to be overwritten instead of skipping
    """

    def __init__(
        self, theory_id, datasets, silent=False, clear_logs=False, overwrite=False
    ):
        self.theory_id = theory_id
        self.datasets = datasets
        self.silent = silent
        self.clear_logs = clear_logs
        self.overwrite = overwrite

    @property
    def operator_cards_path(self):
        """Suffix paths.operator_cards with theory id."""
        return configs.configs["paths"]["operator_cards"] / str(self.theory_id)

    def ekos_path(self, tid=None):
        """Suffix paths.ekos with theory id.

        Parameters
        ----------
        tid : int
            theory id, defaults to my theory id

        Returns
        -------
        pathlib.Path :
            true path
        """
        if tid is None:
            tid = self.theory_id
        return configs.configs["paths"]["ekos"] / str(tid)

    @property
    def fks_path(self):
        """Suffix paths.fktables with theory id."""
        return configs.configs["paths"]["fktables"] / str(self.theory_id)

    def grids_path(self, tid=None):
        """Suffix paths.grids with theory id.

        Parameters
        ----------
        tid : int
            theory id, defaults to my theory id

        Returns
        -------
        pathlib.Path :
            true path
        """
        if tid is None:
            tid = self.theory_id
        return configs.configs["paths"]["grids"] / str(tid)

    def load_grids(self, ds):
        """Load all grids (i.e. process scale) of a dataset.

        Parameters
        ----------
        ds : str
            dataset name

        Returns
        -------
        grids : dict
            mapping basename to path
        """
        paths = configs.configs["paths"]
        _info, grids = parser.get_yaml_information(
            paths["ymldb"] / f"{ds}.yaml", self.grids_path()
        )
        # the list is still nested, so flatten
        grids = [grid for opgrids in grids for grid in opgrids]
        # then turn into a map name -> path
        grids = {grid.stem.rsplit(".", 1)[0]: grid for grid in grids}
        return grids

    def inherit_grid(self, name, grid, other):
        """Inherit a grid to a new theory.

        Parameters
        ----------
        name : str
            grid name, i.e. it's true stem
        grid : pathlib.Path
            path to grid
        other : pathlib.Path
            new folder
        """
        new = other / f"{name}.{parser.EXT}"
        if new.exists():
            if not self.overwrite:
                rich.print(f"Skipping existing grid {new}")
                return
            new.unlink()
        # link
        new.symlink_to(grid)
        if new.exists():
            rich.print(f"[green]Success:[/] Created link at {new}")

    def inherit_grids(self, target_theory_id):
        """Inherit grids to a new theory.

        Parameters
        ----------
        target_theory_id : int
            target theory id
        """
        other = self.grids_path(target_theory_id)
        other.mkdir(exist_ok=True)
        self.iterate(self.inherit_grid, other=other)

    def inherit_eko(self, name, _grid, other):
        """Inherit a EKO to a new theory.

        Parameters
        ----------
        name : str
            grid name, i.e. it's true stem
        grid : pathlib.Path
            path to grid
        other : pathlib.Path
            new folder
        """
        eko_path = self.ekos_path() / f"{name}.tar"
        new = other / f"{name}.tar"
        if new.exists():
            if not self.overwrite:
                rich.print(f"Skipping existing eko {new}")
                return
            new.unlink()
        # link
        new.symlink_to(eko_path)
        if new.exists():
            rich.print(f"[green]Success:[/] Created link at {new}")

    def inherit_ekos(self, target_theory_id):
        """Inherit ekos to a new theory.

        Parameters
        ----------
        target_theory_id : int
            target theory id
        """
        other = self.ekos_path(target_theory_id)
        other.mkdir(exist_ok=True)
        self.iterate(self.inherit_eko, other=other)

    def iterate(self, f, **kwargs):
        """Iterate grids in datasets.

        Additional keyword arguments are simply passed down.

        Parameters
        ----------
        f : callable
            iterated callable recieving name and grid as argument
        """
        for ds in self.datasets:
            rich.print(f"Analyze {ds}")
            grids = self.load_grids(ds)
            for name, grid in grids.items():
                f(name, grid, **kwargs)
            rich.print()

    def opcard(self, name, grid, xif):
        """Write a single operator card.

        Parameters
        ----------
        name : str
            grid name, i.e. it's true stem
        grid : pathlib.Path
            path to grid
        xif : float
            factorization scale
        """
        opcard_path = self.operator_cards_path / f"{name}.yaml"
        if opcard_path.exists():
            if not self.overwrite:
                rich.print(f"Skipping existing operator card {opcard_path}")
                return
        _x_grid, q2_grid = evolve.write_operator_card_from_file(
            grid,
            configs.configs["paths"]["operator_card_template"],
            opcard_path,
            xif,
        )
        if opcard_path.exists():
            rich.print(
                f"[green]Success:[/] Wrote card with {len(q2_grid)} Q2 points to {opcard_path}"
            )

    def opcards(self):
        """Write operator cards."""
        tcard = theory_card.load(self.theory_id)
        self.operator_cards_path.mkdir(exist_ok=True)
        self.iterate(self.opcard, xif=tcard["XIF"])

    def load_operator_card(self, name):
        """Read current operator card.

        Parameters
        ----------
        name : str
            grid name, i.e. it's true stem

        Returns
        -------
        ocard : dict
            operator card
        """
        opcard_path = self.operator_cards_path / f"{name}.yaml"
        with open(opcard_path, encoding="utf-8") as f:
            ocard = yaml.safe_load(f)
        return ocard

    def activate_logging(self, path, filename, activated_loggers=()):
        """Activate the logging facilities.

        Parameters
        ----------
        path : pathlib.Path
            source directory
        filename : str
            log file name
        activated_loggers : list(str)
            list of loggers that get registered
        """
        # nothing to do?
        if self.silent or not path:
            return False
        # evtually remove old stuff?
        log_path = path / filename
        if self.clear_logs:
            log_path.write_text("")
        # register everything
        log_file = logging.FileHandler(log_path)
        log_file.setLevel(logging.INFO)
        log_file.setFormatter(
            logging.Formatter("%(asctime)s %(name)s/%(levelname)s: %(message)s")
        )
        for logger_ in (logger, *[logging.getLogger(n) for n in activated_loggers]):
            logger_.handlers = []
            logger_.addHandler(log_file)
            logger_.setLevel(logging.INFO)
        return True

    def eko(self, name, _grid, tcard):
        """Compute a single eko.

        Parameters
        ----------
        name : str
            grid name, i.e. it's true stem
        grid : pathlib.Path
            path to grid
        tcard : dict
            theory card
        """
        paths = configs.configs["paths"]
        # activate logging
        self.activate_logging(
            paths["logs"]["eko"], f"{self.theory_id}-{name}.log", ("eko",)
        )
        # setup data
        ocard = self.load_operator_card(name)
        eko_filename = self.ekos_path() / f"{name}.tar"
        if eko_filename.exists():
            if not self.overwrite:
                rich.print(f"Skipping existing operator {eko_filename}")
                return
        # do it!
        logger.info("Start computation of %s", name)
        start_time = time.perf_counter()
        ops = eko.run_dglap(theory_card=tcard, operators_card=ocard)
        ops.dump_tar(eko_filename)
        logger.info(
            "Finished computation of %s - took %f s",
            name,
            time.perf_counter() - start_time,
        )
        if eko_filename.exists():
            rich.print(f"[green]Success:[/] Wrote EKO to {eko_filename}")

    def ekos(self):
        """Compute all ekos."""
        tcard = theory_card.load(self.theory_id)
        self.ekos_path().mkdir(exist_ok=True)
        self.iterate(self.eko, tcard=tcard)

    def fk(self, name, grid_path, tcard, pdf):
        """Compute a single FK table.

        Parameters
        ----------
        name : str
            grid name, i.e. it's true stem
        grid_path : pathlib.Path
            path to grid
        tcard : dict
            theory card
        pdf : str
            comparison PDF
        """
        # activate logging
        paths = configs.configs["paths"]
        do_log = self.activate_logging(
            paths["logs"]["fk"], f"{self.theory_id}-{name}-{pdf}.log"
        )
        # check if grid contains SV if theory is requesting them
        xir = tcard["XIR"]
        xif = tcard["XIF"]
        ftr = tcard["fact_to_ren_scale_ratio"]
<<<<<<< HEAD
=======
        # loading grid
>>>>>>> 0f3fcd81
        grid = pineappl.grid.Grid.read(grid_path)
        # remove zero subgrid
        grid.optimize()
        # setup data
        eko_filename = self.ekos_path() / f"{name}.tar"
        fk_filename = self.fks_path / f"{name}.{parser.EXT}"
        if fk_filename.exists():
            if not self.overwrite:
                rich.print(f"Skipping existing FK Table {fk_filename}")
                return
        max_as = 1 + int(tcard["PTO"])
        # Check if we are computing FONLL-B fktable and eventually change max_as
        if check.is_fonll_b(
            tcard["FNS"],
            grid.lumi(),
        ):
            max_as += 1
        max_al = 0
        # check for sv
        if not np.isclose(xir, 1.0):
            is_ren_as, is_ren_al = check.contains_ren(grid, max_as, max_al)
            if not (is_ren_as and is_ren_al):
                raise ValueError(
                    "Renormalization scale variations are not available for this grid"
                )
        if not np.isclose(xif, 1.0):
            is_fact_as, is_fact_al = check.contains_fact(grid, max_as, max_al)
            if not (is_fact_as and is_fact_al):
                raise ValueError(
                    "Factorization scale variations are not available for this grid"
                )
        # collect alpha_s
        # TODO: move this down to evolve.evolve_grid when output contains cards
        new_tcard = eko.compatibility.update_theory(tcard)
        astrong = sc.Couplings.from_dict(new_tcard)
        # ocard = self.load_operator_card(name)
        # q2_grid = ocard["Q2grid"]

        # loading ekos
        operators = eko.output.Output.load_tar(eko_filename)
        q2_grid = operators["Q2grid"].keys()
        # PineAPPL wants alpha_s = 4*pi*a_s
        alphas_values = [
            4.0 * np.pi * astrong.a_s(xir * xir * Q2 / xif / xif) for Q2 in q2_grid
        ]
<<<<<<< HEAD
=======
        # Obtain the assumptions hash
        assumptions = theory_card.construct_assumptions(tcard)
>>>>>>> 0f3fcd81
        # do it!
        logger.info("Start computation of %s", name)
        logger.info("max_as=%d, max_al=%d, xir=%f, xif=%f", max_as, max_al, xir, xif)
        start_time = time.perf_counter()

        rich.print(
            rich.panel.Panel.fit("Computing ...", style="magenta", box=rich.box.SQUARE),
            f"   {grid_path}\n",
            f"+ {eko_filename}\n",
            f"= {fk_filename}\n",
            f"with max_as={max_as}, max_al={max_al}, xir={xir}, xif={xif}",
        )
        _grid, _fk, comparison = evolve.evolve_grid(
            grid,
            operators,
            fk_filename,
            max_as,
            max_al,
            xir=xir,
            xif=xif,
            alphas_values=alphas_values,
<<<<<<< HEAD
=======
            assumptions=assumptions,
>>>>>>> 0f3fcd81
            comparison_pdf=pdf,
        )
        logger.info(
            "Finished computation of %s - took %f s",
            name,
            time.perf_counter() - start_time,
        )
        if do_log and comparison is not None:
            logger.info("Comparison with %s:\n %s", pdf, comparison.to_string())
        if fk_filename.exists():
            rich.print(f"[green]Success:[/] Wrote FK table to {fk_filename}")

    def fks(self, pdf):
        """Compute all FK tables.

        Parameters
        ----------
        pdf : str
            comparison PDF
        """
        tcard = theory_card.load(self.theory_id)
        self.fks_path.mkdir(exist_ok=True)
        self.iterate(self.fk, tcard=tcard, pdf=pdf)<|MERGE_RESOLUTION|>--- conflicted
+++ resolved
@@ -352,10 +352,7 @@
         xir = tcard["XIR"]
         xif = tcard["XIF"]
         ftr = tcard["fact_to_ren_scale_ratio"]
-<<<<<<< HEAD
-=======
         # loading grid
->>>>>>> 0f3fcd81
         grid = pineappl.grid.Grid.read(grid_path)
         # remove zero subgrid
         grid.optimize()
@@ -401,11 +398,8 @@
         alphas_values = [
             4.0 * np.pi * astrong.a_s(xir * xir * Q2 / xif / xif) for Q2 in q2_grid
         ]
-<<<<<<< HEAD
-=======
         # Obtain the assumptions hash
         assumptions = theory_card.construct_assumptions(tcard)
->>>>>>> 0f3fcd81
         # do it!
         logger.info("Start computation of %s", name)
         logger.info("max_as=%d, max_al=%d, xir=%f, xif=%f", max_as, max_al, xir, xif)
@@ -427,10 +421,7 @@
             xir=xir,
             xif=xif,
             alphas_values=alphas_values,
-<<<<<<< HEAD
-=======
             assumptions=assumptions,
->>>>>>> 0f3fcd81
             comparison_pdf=pdf,
         )
         logger.info(
