--- conflicted
+++ resolved
@@ -320,7 +320,6 @@
             paths["logs"]["eko"], f"{self.theory_id}-{name}.log", ("eko",)
         )
         # setup data
-<<<<<<< HEAD
         grid_kv = pineappl.grid.Grid.read(grid).key_values()
         conv_type_a, conv_type_b = evolve.get_ekos_convolution_type(grid_kv)
         if conv_type_b is None or conv_type_a == conv_type_b:
@@ -338,8 +337,11 @@
             # from the PTO needed for the PDF evolution (and so by EKO). Here we
             # ensure that the PTO used in the EKO calculation reflects the real
             # perturbative order of the prescription.
-            if "PTOEKO" in tcard:
+            if tcard.get("PTOEKO") is not None:
                 tcard["PTO"] = tcard["PTOEKO"]
+            # Deprecated keys still needed by eko below. TODO: remove them asap.
+            tcard["Qedref"] = tcard["Qref"]
+            tcard["MaxNfAs"] = tcard["MaxNfPdf"]
             # The operator card has been already generated in the correct format
             # The theory card needs to be converted to a format that eko can use
             legacy_class = eko.io.runcards.Legacy(tcard, ocard)
@@ -363,42 +365,6 @@
             )
             if eko_filename.exists():
                 rich.print(f"[green]Success:[/] Wrote EKO to {eko_filename}")
-=======
-        ocard = self.load_operator_card(name)
-        # For nFONLL mixed prescriptions (such as FONLL-B) the PTO written on
-        # the tcard is used to produce the grid by yadism and it might be different
-        # from the PTO needed for the PDF evolution (and so by EKO). Here we
-        # ensure that the PTO used in the EKO calculation reflects the real
-        # perturbative order of the prescription.
-        if tcard.get("PTOEKO") is not None:
-            tcard["PTO"] = tcard["PTOEKO"]
-        # Deprecated keys still needed by eko below. TODO: remove them asap.
-        tcard["Qedref"] = tcard["Qref"]
-        tcard["MaxNfAs"] = tcard["MaxNfPdf"]
-        # The operator card has been already generated in the correct format
-        # The theory card needs to be converted to a format that eko can use
-        legacy_class = eko.io.runcards.Legacy(tcard, ocard)
-        new_theory = legacy_class.new_theory
-        new_op = eko.io.runcards.OperatorCard.from_dict(ocard)
-        eko_filename = self.ekos_path() / f"{name}.tar"
-        if eko_filename.exists():
-            if not self.overwrite:
-                rich.print(f"Skipping existing operator {eko_filename}")
-                return
-            eko_filename.unlink()
-        # do it!
-        logger.info("Start computation of %s", name)
-        start_time = time.perf_counter()
-        # Actual computation of the EKO
-        solve(new_theory, new_op, eko_filename)
-        logger.info(
-            "Finished computation of %s - took %f s",
-            name,
-            time.perf_counter() - start_time,
-        )
-        if eko_filename.exists():
-            rich.print(f"[green]Success:[/] Wrote EKO to {eko_filename}")
->>>>>>> 9f8b03ce
 
     def ekos(self):
         """Compute all ekos."""
