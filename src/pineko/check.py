# -*- coding: utf-8 -*-
"""Tools to check compatibility of EKO and grid."""
import numpy as np
import pineappl


def in1d(a, b, rtol=1e-05, atol=1e-08):
    """Improved version of np.in1d.

    Thanks: https://github.com/numpy/numpy/issues/7784#issuecomment-848036186

    Parameters
    ----------
    a : list
        needle
    b : list
        haystack
    rtol : float
        allowed relative error
    atol : float
        allowed absolute error

    Returns
    -------
    list
        mask of found elements
    """
    if len(a) == 1:
        for be in b:
            if np.isclose(be, a[0], rtol=rtol, atol=atol):
                return [True]
        return [False]
    ss = np.searchsorted(a[1:-1], b, side="left")
    return np.isclose(a[ss], b, rtol=rtol, atol=atol) | np.isclose(
        a[ss + 1], b, rtol=rtol, atol=atol
    )


def check_grid_and_eko_compatible(pineappl_grid, operators, xif):
    """Check whether the EKO operators and the PineAPPL grid are compatible.

    Parameters
    ----------
    pineappl_grid : pineappl.grid.Grid
        grid
    operators : eko.output.Output
        operators
    xif : float
        factorization scale variation

    Raises
    ------
    ValueError
        If the operators and the grid are not compatible.
    """
    x_grid, _pids, _mur2_grid, muf2_grid = pineappl_grid.axes()
    # Q2 grid
    if not np.all(
        in1d(
            np.unique(list(operators["Q2grid"].keys())), xif * xif * np.array(muf2_grid)
        )
    ):
        raise ValueError(
            "Q2 grid in pineappl grid and eko operator are NOT compatible!"
        )
    # x-grid
    if not np.all(in1d(np.unique(operators["targetgrid"]), np.array(x_grid))):
        raise ValueError("x grid in pineappl grid and eko operator are NOT compatible!")

<<<<<<< HEAD
=======

>>>>>>> c7987f81
def check_grid_contains_fact_sv(grid_path):
    """Checks whether factorization scale-variations are available in the pineappl grid.
    Parameters
    ----------
        grid_path : pathlib.Path
            path to grid
    """
    pineappl_grid = pineappl.grid.Grid.read(grid_path)
    order_list = [order.as_tuple() for order in pineappl_grid.orders()]
    for order in order_list:
        if order[-1] != 0:
            return
    raise ValueError("Factorization scale variations are not available for this grid")


def check_grid_contains_ren_sv(grid_path):
    """Checks whether renormalization scale-variations are available in the pineappl grid.
    Parameters
    ----------
        grid_path : pathlib.Path
            path to grid
    """
    pineappl_grid = pineappl.grid.Grid.read(grid_path)
    order_list = [order.as_tuple() for order in pineappl_grid.orders()]
    for order in order_list:
        if order[-2] != 0:
            return
    raise ValueError("Renormalization scale variations are not available for this grid")<|MERGE_RESOLUTION|>--- conflicted
+++ resolved
@@ -67,10 +67,6 @@
     if not np.all(in1d(np.unique(operators["targetgrid"]), np.array(x_grid))):
         raise ValueError("x grid in pineappl grid and eko operator are NOT compatible!")
 
-<<<<<<< HEAD
-=======
-
->>>>>>> c7987f81
 def check_grid_contains_fact_sv(grid_path):
     """Checks whether factorization scale-variations are available in the pineappl grid.
     Parameters
