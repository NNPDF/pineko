# -*- coding: utf-8 -*-
"""Tools to check compatibility of EKO and grid."""
import numpy as np


def in1d(a, b, rtol=1e-05, atol=1e-08):
    """Improved version of np.in1d.

    Thanks: https://github.com/numpy/numpy/issues/7784#issuecomment-848036186

    Parameters
    ----------
    a : list
        needle
    b : list
        haystack
    rtol : float
        allowed relative error
    atol : float
        allowed absolute error

    Returns
    -------
    list
        mask of found elements
    """
    if len(a) == 1:
        for be in b:
            if np.isclose(be, a[0], rtol=rtol, atol=atol):
                return [True]
        return [False]
    ss = np.searchsorted(a[1:-1], b, side="left")
    return np.isclose(a[ss], b, rtol=rtol, atol=atol) | np.isclose(
        a[ss + 1], b, rtol=rtol, atol=atol
    )


def check_grid_and_eko_compatible(pineappl_grid, operators, xif):
    """Check whether the EKO operators and the PineAPPL grid are compatible.

    Parameters
    ----------
    pineappl_grid : pineappl.grid.Grid
        grid
    operators : eko.output.Output
        operators
    xif : float
        factorization scale variation

    Raises
    ------
    ValueError
        If the operators and the grid are not compatible.
    """
    x_grid, _pids, _mur2_grid, muf2_grid = pineappl_grid.axes()
    # Q2 grid
    if not np.all(
        in1d(
            np.unique(list(operators["Q2grid"].keys())), xif * xif * np.array(muf2_grid)
        )
    ):
        raise ValueError(
            "Q2 grid in pineappl grid and eko operator are NOT compatible!"
        )
    # x-grid
    if not np.all(in1d(np.unique(operators["targetgrid"]), np.array(x_grid))):
        raise ValueError("x grid in pineappl grid and eko operator are NOT compatible!")


<<<<<<< HEAD
def is_fonll_b(fns, lumi):
    """Checks if the fktable we are computing is a DIS FONLL-B fktable

    Parameters
    ----------
        fns : str
            flavor number scheme (from the theory card)
        lumi : list(list(tuple))
            luminosity info

    Returns
    -------
            : bool
            true if the fktable is a FONLL-B DIS fktable
    """
    isDIS = True
    for lists in lumi:
        for el in lists:
            if el[1] != 11:
                isDIS = False
    if fns == "FONLL-B" and isDIS:
        return True
    return False
=======
def contains_fact(grid):
    """Check whether factorization scale-variations are available in the pineappl grid.

    Parameters
    ----------
        grid: pineappl.grid.Grid
            Pineappl grid
    """
    order_list = [order.as_tuple() for order in grid.orders()]
    for order in order_list:
        if order[-1] != 0:
            return
    raise ValueError("Factorization scale variations are not available for this grid")


def contains_ren(grid):
    """Check whether renormalization scale-variations are available in the pineappl grid.

    Parameters
    ----------
        grid: pineappl.grid.Grid
            Pineappl grid
    """
    order_list = [order.as_tuple() for order in grid.orders()]
    for order in order_list:
        if order[-2] != 0:
            return
    raise ValueError("Renormalization scale variations are not available for this grid")
>>>>>>> 9fea7f4f
<|MERGE_RESOLUTION|>--- conflicted
+++ resolved
@@ -66,8 +66,6 @@
     if not np.all(in1d(np.unique(operators["targetgrid"]), np.array(x_grid))):
         raise ValueError("x grid in pineappl grid and eko operator are NOT compatible!")
 
-
-<<<<<<< HEAD
 def is_fonll_b(fns, lumi):
     """Checks if the fktable we are computing is a DIS FONLL-B fktable
 
@@ -91,7 +89,7 @@
     if fns == "FONLL-B" and isDIS:
         return True
     return False
-=======
+
 def contains_fact(grid):
     """Check whether factorization scale-variations are available in the pineappl grid.
 
@@ -120,4 +118,3 @@
         if order[-2] != 0:
             return
     raise ValueError("Renormalization scale variations are not available for this grid")
->>>>>>> 9fea7f4f
