# -*- coding: utf-8 -*-
"""CLI entry point to convolution."""
import click
import eko
import pineappl
import rich

from .. import evolve
from ._base import command


@command.command("convolute")
<<<<<<< HEAD
@click.argument("pine", type=click.Path(exists=True))
@click.argument("eko_op", type=click.Path(exists=True))
=======
@click.argument("grid_path", type=click.Path(exists=True))
@click.argument("op_path", type=click.Path(exists=True))
>>>>>>> 0f3fcd81
@click.argument("fktable", type=click.Path())
@click.argument("max_as", type=int)
@click.argument("max_al", type=int)
@click.option("--xir", default=1.0, help="renormalization scale variation")
@click.option("--xif", default=1.0, help="factorization scale variation")
@click.option(
    "--pdf", default=None, help="if given, print comparison table", show_default=True
)
@click.option(
    "--assumptions",
    default="Nf6Ind",
    help="the flavor assumptions to be used",
    show_default=True,
)
<<<<<<< HEAD
def subcommand(pine, eko_op, fktable, max_as, max_al, xir, xif, pdf, assumptions):
    """Convolute PineAPPL grid and EKO into an FK table.

    PINE and EKO_OP are the path to the respective elements to convolute, and
=======
def subcommand(grid_path, op_path, fktable, max_as, max_al, xir, xif, pdf, assumptions):
    """Convolute PineAPPL grid and EKO into an FK table.

    GRID_PATH and OP_PATH are the path to the respective elements to convolute, and
>>>>>>> 0f3fcd81
    FKTABLE is the path where to dump the output.

    MAX_AS and MAX_AL are used to specify the order in QCD and QED
    couplings (i.e. the maximum power allowed for each correction).

    XIR and XIF represent the renormalization and factorization scale in the grid respectively.

<<<<<<< HEAD
=======
    ASSUMPTIONS represent the assumptions on the flavor dimension.

>>>>>>> 0f3fcd81
    PDF is an optional PDF set compatible with the EKO to compare grid and FK table.
    """
    grid = pineappl.grid.Grid.read(grid_path)
    operators = eko.output.Output.load_tar(op_path)
    rich.print(
        rich.panel.Panel.fit("Computing ...", style="magenta", box=rich.box.SQUARE),
        f"   {grid_path}\n",
        f"+ {op_path}\n",
        f"= {fktable}\n",
        f"with max_as={max_as}, max_al={max_al}, xir={xir}, xif={xif}",
    )
    _grid, _fk, comp = evolve.evolve_grid(
<<<<<<< HEAD
        pineappl_grid,
=======
        grid,
>>>>>>> 0f3fcd81
        operators,
        fktable,
        max_as,
        max_al,
        xir,
        xif,
        assumptions=assumptions,
        comparison_pdf=pdf,
    )
    if comp:
        print(comp.to_string())<|MERGE_RESOLUTION|>--- conflicted
+++ resolved
@@ -10,13 +10,8 @@
 
 
 @command.command("convolute")
-<<<<<<< HEAD
-@click.argument("pine", type=click.Path(exists=True))
-@click.argument("eko_op", type=click.Path(exists=True))
-=======
 @click.argument("grid_path", type=click.Path(exists=True))
 @click.argument("op_path", type=click.Path(exists=True))
->>>>>>> 0f3fcd81
 @click.argument("fktable", type=click.Path())
 @click.argument("max_as", type=int)
 @click.argument("max_al", type=int)
@@ -31,17 +26,11 @@
     help="the flavor assumptions to be used",
     show_default=True,
 )
-<<<<<<< HEAD
-def subcommand(pine, eko_op, fktable, max_as, max_al, xir, xif, pdf, assumptions):
-    """Convolute PineAPPL grid and EKO into an FK table.
 
-    PINE and EKO_OP are the path to the respective elements to convolute, and
-=======
 def subcommand(grid_path, op_path, fktable, max_as, max_al, xir, xif, pdf, assumptions):
     """Convolute PineAPPL grid and EKO into an FK table.
 
     GRID_PATH and OP_PATH are the path to the respective elements to convolute, and
->>>>>>> 0f3fcd81
     FKTABLE is the path where to dump the output.
 
     MAX_AS and MAX_AL are used to specify the order in QCD and QED
@@ -49,11 +38,8 @@
 
     XIR and XIF represent the renormalization and factorization scale in the grid respectively.
 
-<<<<<<< HEAD
-=======
     ASSUMPTIONS represent the assumptions on the flavor dimension.
 
->>>>>>> 0f3fcd81
     PDF is an optional PDF set compatible with the EKO to compare grid and FK table.
     """
     grid = pineappl.grid.Grid.read(grid_path)
@@ -66,11 +52,7 @@
         f"with max_as={max_as}, max_al={max_al}, xir={xir}, xif={xif}",
     )
     _grid, _fk, comp = evolve.evolve_grid(
-<<<<<<< HEAD
-        pineappl_grid,
-=======
         grid,
->>>>>>> 0f3fcd81
         operators,
         fktable,
         max_as,
