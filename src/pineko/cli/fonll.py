"""CLI entry point to FONLL."""
import pathlib

import click
import rich

from .. import configs, fonll, parser, theory_card
from ._base import command

config_setting = click.option(
    "-c",
    "--configs",
    "cfg",
    default=None,
    type=click.Path(resolve_path=True, path_type=pathlib.Path),
    help="Explicitly specify config file (it has to be a valid TOML file).",
)


class TheoryCardError(Exception):
    """Raised when asked for FONLL theory cards with an original tcard as input that is not asking for FONLL."""

    pass


class InconsistentInputsError(Exception):
    """Raised if the inputs are not consistent with FONLL."""

    pass


def load_cfg(name, grid):
    """Path of the fktable in 'name' called 'grid' if it exists, else None."""
    path = configs.configs["paths"]["fktables"] / name / grid
    return path if path.exists() else None


def get_list_grids_name(yaml_file):
    """Return the list of the grids in the yaml file."""
    yaml_content = parser._load_yaml(yaml_file)
    # Turn the operands and the members into paths (and check all of them exist)
    ret = []
    for operand in yaml_content["operands"]:
        for member in operand:
            ret.append(f"{member}.{parser.EXT}")
    return ret


@command.command("combine_fonll")
@click.argument("theoryID", type=int)
@click.argument("dataset", type=str)
@click.option("--FFNS3", type=int, help="theoryID containing the ffns3 fktable")
@click.option("--FFN03", type=int, help="theoryID containing the ffn03 fktable")
@click.option("--FFNS4", type=int, help="theoryID containing the ffns4 fktable")
@click.option("--FFNS4til", type=int, help="theoryID containing the ffns4til fktable")
@click.option("--FFNS4bar", type=int, help="theoryID containing the ffns4bar fktable")
@click.option("--FFN04", type=int, help="theoryID containing the ffn04 fktable")
@click.option("--FFNS5", type=int, help="theoryID containing the ffns4 fktable")
@click.option("--FFNS5til", type=int, help="theoryID containing the ffns5til fktable")
@click.option("--FFNS5bar", type=int, help="theoryID containing the ffns5bar fktable")
@click.option("--overwrite", is_flag=True, help="Allow files to be overwritten")
@config_setting
def subcommand(
    theoryid,
    dataset,
    ffns3,
    ffn03,
    ffns4,
    ffns4til,
    ffns4bar,
    ffn04,
    ffns5,
    ffns5til,
    ffns5bar,
    overwrite,
    cfg,
):
    """Combine the different FKs needed to produce the FONLL prescription."""
    path = configs.detect(cfg)
    base_configs = configs.load(path)
    configs.configs = configs.defaults(base_configs)
    if cfg is not None:
        print(f"Configurations loaded from '{path}'")

    # Checks
    if (ffn04 is None and (ffns5til is not None or ffns5 is not None)) or (
        ffn04 is not None and (ffns5til is None or ffns5 is None)
    ):
        print(
            "One between ffn04 and ffns5til has been provided without the other. Since they are both needed to construct FONLL, this does not make sense."
        )
        raise InconsistentInputsError
    if (ffn03 is None and (ffns4til is not None or ffns4 is not None)) or (
        ffn03 is not None and (ffns4til is None or ffns4 is None)
    ):
        print(
            "One between ffn03 and ffns4til has been provided without the other. Since they are both needed to construct FONLL, this does not make sense."
        )
        raise InconsistentInputsError
    # Get theory info
    tcard = theory_card.load(theoryid)
    if not "DAMPPOWER" in tcard:
        if tcard["DAMP"] != 0:
            raise InconsistentInputsError
        tcard["DAMPPOWER"] = None
    # Getting the paths to the grids
    grids_name = get_list_grids_name(
        configs.configs["paths"]["ymldb"] / f"{dataset}.yaml"
    )
    for grid in grids_name:
        # Checking if it already exists
        new_fk_path = configs.configs["paths"]["fktables"] / str(theoryid) / grid
        if new_fk_path.exists():
            if not overwrite:
                rich.print(
                    f"[green]Success:[/] skipping existing FK Table {new_fk_path}"
                )
                return
<<<<<<< HEAD
        fonll.produce_combined_fk(
            configs.configs["paths"]["fktables"] / str(ffns3) / grid
            if (configs.configs["paths"]["fktables"] / str(ffns3) / grid).exists()
            else None,
            configs.configs["paths"]["fktables"] / str(ffn03) / grid
            if (configs.configs["paths"]["fktables"] / str(ffn03) / grid).exists()
            else None,
            configs.configs["paths"]["fktables"] / str(ffns4) / grid
            if (configs.configs["paths"]["fktables"] / str(ffns4) / grid).exists()
            else None,
            configs.configs["paths"]["fktables"] / str(ffns4til) / grid
            if (configs.configs["paths"]["fktables"] / str(ffns4til) / grid).exists()
            else None,
            configs.configs["paths"]["fktables"] / str(ffns4bar) / grid
            if (configs.configs["paths"]["fktables"] / str(ffns4bar) / grid).exists()
            else None,
            configs.configs["paths"]["fktables"] / str(ffn04) / grid
            if (configs.configs["paths"]["fktables"] / str(ffn04)).exists()
            else None,
            configs.configs["paths"]["fktables"] / str(ffns5) / grid
            if (configs.configs["paths"]["fktables"] / str(ffns5) / grid).exists()
            else None,
            configs.configs["paths"]["fktables"] / str(ffns5til) / grid
            if (configs.configs["paths"]["fktables"] / str(ffns5til) / grid).exists()
            else None,
=======
>>>>>>> c718a1f4
            configs.configs["paths"]["fktables"] / str(ffns5bar) / grid
        fonll.produce_combined_fk(
            *(
                load_cfg(str(name), grid)
                for name in (
                    ffns3,
                    ffn03,
                    ffns4til,
                    ffns4bar,
                    ffn04,
                    ffns5til,
                    ffns5bar,
                )
            ),
            theoryid,
            damp=(tcard["DAMP"], tcard["DAMPPOWER"]),
        )
        if new_fk_path.exists():
            rich.print(f"[green]Success:[/] Wrote FK table to {new_fk_path}")
        else:
            rich.print(f"[red]Failure:[/]")


@command.command("fonll_tcards")
@click.argument("theoryID", type=int)
@config_setting
def fonll_tcards(theoryid, cfg):
    """Produce the FONLL tcards starting from the original tcard given by the theoryID."""
    path = configs.detect(cfg)
    base_configs = configs.load(path)
    configs.configs = configs.defaults(base_configs)
    if cfg is not None:
        print(f"Configurations loaded from '{path}'")
    tcard = theory_card.load(theoryid)
    tcard_parent_path = theory_card.path(theoryid).parent
    if "FONLL" not in tcard["FNS"]:
        raise TheoryCardError
    _ = fonll.produce_fonll_tcards(tcard, tcard_parent_path, theoryid)<|MERGE_RESOLUTION|>--- conflicted
+++ resolved
@@ -116,35 +116,6 @@
                     f"[green]Success:[/] skipping existing FK Table {new_fk_path}"
                 )
                 return
-<<<<<<< HEAD
-        fonll.produce_combined_fk(
-            configs.configs["paths"]["fktables"] / str(ffns3) / grid
-            if (configs.configs["paths"]["fktables"] / str(ffns3) / grid).exists()
-            else None,
-            configs.configs["paths"]["fktables"] / str(ffn03) / grid
-            if (configs.configs["paths"]["fktables"] / str(ffn03) / grid).exists()
-            else None,
-            configs.configs["paths"]["fktables"] / str(ffns4) / grid
-            if (configs.configs["paths"]["fktables"] / str(ffns4) / grid).exists()
-            else None,
-            configs.configs["paths"]["fktables"] / str(ffns4til) / grid
-            if (configs.configs["paths"]["fktables"] / str(ffns4til) / grid).exists()
-            else None,
-            configs.configs["paths"]["fktables"] / str(ffns4bar) / grid
-            if (configs.configs["paths"]["fktables"] / str(ffns4bar) / grid).exists()
-            else None,
-            configs.configs["paths"]["fktables"] / str(ffn04) / grid
-            if (configs.configs["paths"]["fktables"] / str(ffn04)).exists()
-            else None,
-            configs.configs["paths"]["fktables"] / str(ffns5) / grid
-            if (configs.configs["paths"]["fktables"] / str(ffns5) / grid).exists()
-            else None,
-            configs.configs["paths"]["fktables"] / str(ffns5til) / grid
-            if (configs.configs["paths"]["fktables"] / str(ffns5til) / grid).exists()
-            else None,
-=======
->>>>>>> c718a1f4
-            configs.configs["paths"]["fktables"] / str(ffns5bar) / grid
         fonll.produce_combined_fk(
             *(
                 load_cfg(str(name), grid)
