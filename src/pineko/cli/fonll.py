--- conflicted
+++ resolved
@@ -171,9 +171,4 @@
     tcard_parent_path = theory_card.path(theoryid).parent
     if "FONLL" not in tcard["FNS"]:
         raise TheoryCardError("The theorycard does not correspond to an FONLL scheme.")
-<<<<<<< HEAD
-    fonll.produce_fonll_tcards(tcard, tcard_parent_path, theoryid)
-    return
-=======
-    fonll.dump_tcards(tcard, tcard_parent_path, theoryid)
->>>>>>> 155200f7
+    fonll.dump_tcards(tcard, tcard_parent_path, theoryid)