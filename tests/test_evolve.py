--- conflicted
+++ resolved
@@ -51,30 +51,3 @@
     def metadata(self):
         return {"convolution_particle_1": 2212, "convolution_particle_2": 11}
 
-<<<<<<< HEAD
-=======
-
-def test_write_operator_card_q0(tmp_path):
-    """Checks https://github.com/NNPDF/pineko/issues/146"""
-    p = tmp_path / "q0.yaml"
-    g = FakePine()
-    t = copy.deepcopy(default_card)
-    o = copy.deepcopy(example.raw_operator())
-    # 1. Same Q0 and init, all ok
-    t["Q0"] = 5.0
-    o["init"] = [5.0, 4]
-    _xs, _mu2s = pineko.evolve.write_operator_card(g, o, p, t)
-    with open(p, encoding="utf8") as f:
-        oo = yaml.safe_load(f)
-    np.testing.assert_allclose(oo["init"][0], t["Q0"])
-    # 2. Q0 only in theory, all ok
-    o.pop("init")
-    _xs, _mu2s = pineko.evolve.write_operator_card(g, o, p, t)
-    with open(p, encoding="utf8") as f:
-        oo = yaml.safe_load(f)
-    np.testing.assert_allclose(oo["init"][0], t["Q0"])
-    # 3. op is different, raises error
-    o["init"] = [11.0, 3]
-    with pytest.raises(ValueError):
-        _xs, _mu2s = pineko.evolve.write_operator_card(g, o, p, t)
->>>>>>> 0c01d8d4
